/*
 * Copyright (c) 2017, Salesforce.com, Inc.
 * All rights reserved.
 *
 * Redistribution and use in source and binary forms, with or without
 * modification, are permitted provided that the following conditions are met:
 *
 * * Redistributions of source code must retain the above copyright notice, this
 *   list of conditions and the following disclaimer.
 *
 * * Redistributions in binary form must reproduce the above copyright notice,
 *   this list of conditions and the following disclaimer in the documentation
 *   and/or other materials provided with the distribution.
 *
 * * Neither the name of the copyright holder nor the names of its
 *   contributors may be used to endorse or promote products derived from
 *   this software without specific prior written permission.
 *
 * THIS SOFTWARE IS PROVIDED BY THE COPYRIGHT HOLDERS AND CONTRIBUTORS "AS IS"
 * AND ANY EXPRESS OR IMPLIED WARRANTIES, INCLUDING, BUT NOT LIMITED TO, THE
 * IMPLIED WARRANTIES OF MERCHANTABILITY AND FITNESS FOR A PARTICULAR PURPOSE ARE
 * DISCLAIMED. IN NO EVENT SHALL THE COPYRIGHT HOLDER OR CONTRIBUTORS BE LIABLE
 * FOR ANY DIRECT, INDIRECT, INCIDENTAL, SPECIAL, EXEMPLARY, OR CONSEQUENTIAL
 * DAMAGES (INCLUDING, BUT NOT LIMITED TO, PROCUREMENT OF SUBSTITUTE GOODS OR
 * SERVICES; LOSS OF USE, DATA, OR PROFITS; OR BUSINESS INTERRUPTION) HOWEVER
 * CAUSED AND ON ANY THEORY OF LIABILITY, WHETHER IN CONTRACT, STRICT LIABILITY,
 * OR TORT (INCLUDING NEGLIGENCE OR OTHERWISE) ARISING IN ANY WAY OUT OF THE USE
 * OF THIS SOFTWARE, EVEN IF ADVISED OF THE POSSIBILITY OF SUCH DAMAGE.
 */

package com.salesforce.op.stages.impl.feature

import com.salesforce.op._
import com.salesforce.op.features.types._
import com.salesforce.op.stages.base.sequence.SequenceModel
import com.salesforce.op.stages.impl.feature.SmartTextVectorizerAction._
import com.salesforce.op.test.{OpEstimatorSpec, TestFeatureBuilder}
<<<<<<< HEAD
import com.salesforce.op.testkit.RandomText
=======
import com.salesforce.op.testkit.{RandomReal, RandomText}
>>>>>>> e4e3ddda
import com.salesforce.op.utils.spark.RichDataset._
import com.salesforce.op.utils.spark.{OpVectorColumnMetadata, OpVectorMetadata}
import com.salesforce.op.utils.stages.{NameDetectUtils, SensitiveFeatureMode}
import org.apache.log4j.Level
import org.apache.spark.ml.linalg.Vectors
import org.junit.runner.RunWith
import org.scalatest.junit.JUnitRunner


@RunWith(classOf[JUnitRunner])
class SmartTextVectorizerTest
  extends OpEstimatorSpec[OPVector, SequenceModel[Text, OPVector], SmartTextVectorizer[Text]] with AttributeAsserts {

  lazy val (inputData, f1, f2) = TestFeatureBuilder("text1", "text2",
    Seq[(Text, Text)](
      ("hello world".toText, "Hello world!".toText),
      ("hello world".toText, "What's up".toText),
      ("good evening".toText, "How are you doing, my friend?".toText),
      ("hello world".toText, "Not bad, my friend.".toText),
      (Text.empty, Text.empty)
    )
  )
  val estimator: SmartTextVectorizer[Text] = new SmartTextVectorizer()
    .setMaxCardinality(2).setNumFeatures(4).setMinSupport(1)
    .setTopK(2).setPrependFeatureName(false)
    .setHashSpaceStrategy(HashSpaceStrategy.Shared)
    .setInput(f1, f2)
<<<<<<< HEAD

  val expectedResult: Seq[OPVector] = Seq(
=======
  val expectedResult = Seq(
>>>>>>> e4e3ddda
    Vectors.sparse(9, Array(0, 4, 6), Array(1.0, 1.0, 1.0)),
    Vectors.sparse(9, Array(0, 8), Array(1.0, 1.0)),
    Vectors.sparse(9, Array(1, 6), Array(1.0, 1.0)),
    Vectors.sparse(9, Array(0, 6), Array(1.0, 2.0)),
    Vectors.sparse(9, Array(3, 8), Array(1.0, 1.0))
  ).map(_.toOPVector)

  /*
    Generate some more complicated input data to check things a little closer. There are four text fields with
    different token distributions:

    country: Uniformly distributed from a larger list of ~few hundred countries, should be hashed
    categoricalText: Uniformly distributed from a small list of choices, should be pivoted (also has fixed lengths,
      so serves as a test that the categorical check happens before the token length variance check)
    textId: Uniformly distributed high cardinality Ids with fixed lengths, should be ignored
    text: Uniformly distributed unicode strings with lengths ranging from 0-100, should be hashed
   */
  val countryData: Seq[Text] = RandomText.countries.withProbabilityOfEmpty(0.2).limit(1000)
  val categoricalTextData: Seq[Text] = RandomText.textFromDomain(domain = List("A", "B", "C", "D", "E", "F"))
    .withProbabilityOfEmpty(0.2).limit(1000)
  // Generate List containing elements like 040231, 040232, ...
  val textIdData: Seq[Text] = RandomText.textFromDomain(
    domain = (1 to 1000).map(x => "%06d".format(40230 + x)).toList
  ).withProbabilityOfEmpty(0.2).limit(1000)
  val textData: Seq[Text] = RandomText.strings(minLen = 0, maxLen = 100).withProbabilityOfEmpty(0.2).limit(1000)
  val generatedData: Seq[(Text, Text, Text, Text)] =
    countryData.zip(categoricalTextData).zip(textIdData).zip(textData).map {
      case (((co, ca), id), te) => (co, ca, id, te)
    }
  val (rawDF, rawCountry, rawCategorical, rawTextId, rawText) = TestFeatureBuilder(
    "country", "categorical", "textId", "text", generatedData)

  it should "detect one categorical and one non-categorical text feature" in {
    val smartVectorized = new SmartTextVectorizer()
      .setMaxCardinality(2).setNumFeatures(4).setMinSupport(1).setTopK(2).setPrependFeatureName(false)
      .setInput(f1, f2).getOutput()

    val categoricalVectorized = new OpTextPivotVectorizer[Text]().setMinSupport(1).setTopK(2).setInput(f1).getOutput()
    val tokenizedText = new TextTokenizer[Text]().setInput(f2).getOutput()
    val textVectorized = new OPCollectionHashingVectorizer[TextList]()
      .setNumFeatures(4).setPrependFeatureName(false).setInput(tokenizedText).getOutput()
    val nullIndicator = new TextListNullTransformer[TextList]().setInput(tokenizedText).getOutput()

    val transformed = new OpWorkflow()
      .setResultFeatures(smartVectorized, categoricalVectorized, textVectorized, nullIndicator).transform(inputData)
    val result = transformed.collect(smartVectorized, categoricalVectorized, textVectorized, nullIndicator)
    val field = transformed.schema(smartVectorized.name)
    assertNominal(field, Array.fill(4)(true) ++ Array.fill(4)(false) :+ true, transformed.collect(smartVectorized))
    val fieldCategorical = transformed.schema(categoricalVectorized.name)
    val catRes = transformed.collect(categoricalVectorized)
    assertNominal(fieldCategorical, Array.fill(catRes.head.value.size)(true), catRes)
    val fieldText = transformed.schema(textVectorized.name)
    val textRes = transformed.collect(textVectorized)
    assertNominal(fieldText, Array.fill(textRes.head.value.size)(false), textRes)
    val (smart, expected) = result.map { case (smartVector, categoricalVector, textVector, nullVector) =>
      val combined = categoricalVector.combine(textVector, nullVector)
      smartVector -> combined
    }.unzip

    smart shouldBe expected
  }

  it should "detect two categorical text features" in {
    val smartVectorized = new SmartTextVectorizer()
      .setMaxCardinality(10).setNumFeatures(4).setMinSupport(1).setTopK(2).setPrependFeatureName(false)
      .setInput(f1, f2).getOutput()

    val categoricalVectorized =
      new OpTextPivotVectorizer[Text]().setMinSupport(1).setTopK(2).setInput(f1, f2).getOutput()

    val transformed = new OpWorkflow().setResultFeatures(smartVectorized, categoricalVectorized).transform(inputData)
    val result = transformed.collect(smartVectorized, categoricalVectorized)
    val field = transformed.schema(smartVectorized.name)
    val smartRes = transformed.collect(smartVectorized)
    assertNominal(field, Array.fill(smartRes.head.value.size)(true), smartRes)
    val fieldCategorical = transformed.schema(categoricalVectorized.name)
    val catRes = transformed.collect(categoricalVectorized)
    assertNominal(fieldCategorical, Array.fill(catRes.head.value.size)(true), catRes)
    val (smart, expected) = result.unzip

    smart shouldBe expected
  }

  it should "detect two non categorical text features" in {
    val smartVectorized = new SmartTextVectorizer()
      .setMaxCardinality(1).setNumFeatures(4).setMinSupport(1).setTopK(2).setPrependFeatureName(false)
      .setInput(f1, f2).getOutput()

    val f1Tokenized = new TextTokenizer[Text]().setInput(f1).getOutput()
    val f2Tokenized = new TextTokenizer[Text]().setInput(f2).getOutput()
    val textVectorized = new OPCollectionHashingVectorizer[TextList]()
      .setNumFeatures(4).setPrependFeatureName(false).setInput(f1Tokenized, f2Tokenized).getOutput()
    val nullIndicator = new TextListNullTransformer[TextList]().setInput(f1Tokenized, f2Tokenized).getOutput()

    val transformed = new OpWorkflow()
      .setResultFeatures(smartVectorized, textVectorized, nullIndicator).transform(inputData)
    val result = transformed.collect(smartVectorized, textVectorized, nullIndicator)
    val field = transformed.schema(smartVectorized.name)
    assertNominal(field, Array.fill(8)(false) ++ Array(true, true), transformed.collect(smartVectorized))
    val fieldText = transformed.schema(textVectorized.name)
    val textRes = transformed.collect(textVectorized)
    assertNominal(fieldText, Array.fill(textRes.head.value.size)(false), textRes)
    val (smart, expected) = result.map { case (smartVector, textVector, nullVector) =>
      val combined = textVector.combine(nullVector)
      smartVector -> combined
    }.unzip

    smart shouldBe expected
  }

  it should "work for shortcut" in {
    val smartVectorized = new SmartTextVectorizer()
      .setMaxCardinality(2).setNumFeatures(4).setMinSupport(1).setTopK(2)
      .setAutoDetectLanguage(false).setMinTokenLength(1).setToLowercase(false)
      .setInput(f1, f2).getOutput()

    val shortcutVectorized = f1.smartVectorize(
      maxCategoricalCardinality = 2, numHashes = 4, minSupport = 1, topK = 2,
      autoDetectLanguage = false, minTokenLength = 1, toLowercase = false,
      hashSpaceStrategy = HashSpaceStrategy.Shared, others = Array(f2)
    )

    val transformed = new OpWorkflow().setResultFeatures(smartVectorized, shortcutVectorized).transform(inputData)
    val result = transformed.collect(smartVectorized, shortcutVectorized)
    val field = transformed.schema(smartVectorized.name)
    assertNominal(field, Array.fill(4)(true) ++ Array.fill(4)(false) :+ true, transformed.collect(smartVectorized))
    val fieldShortcut = transformed.schema(shortcutVectorized.name)
    assertNominal(fieldShortcut, Array.fill(4)(true) ++ Array.fill(4)(false) :+ true,
      transformed.collect(shortcutVectorized))
    val (regular, shortcut) = result.unzip

    regular shouldBe shortcut
  }

  it should "detect and ignore fields that looks like machine-generated IDs by having a low token length variance" in {
    val topKCategorial = 3
    val hashSize = 5

    val smartVectorized = new SmartTextVectorizer()
      .setMaxCardinality(10).setNumFeatures(hashSize).setMinSupport(10).setTopK(topKCategorial).setMinLengthStdDev(1.0)
      .setAutoDetectLanguage(false).setMinTokenLength(1).setToLowercase(false)
      .setTrackNulls(true).setTrackTextLen(true)
      .setInput(rawCountry, rawCategorical, rawTextId, rawText).getOutput()

    val transformed = new OpWorkflow().setResultFeatures(smartVectorized).transform(rawDF)
    val result = transformed.collect(smartVectorized)

    /*
      Feature vector should have 16 components, corresponding to two hashed text fields, one categorical field, and
      one ignored text field.

      Hashed text: (5 hash buckets + 1 length + 1 null indicator) = 7 elements
      Categorical: (3 topK + 1 other + 1 null indicator) = 5 elements
      Ignored text: (1 length + 1 null indicator) = 2 elements
     */
    val featureVectorSize = 2 * (hashSize + 2) + (topKCategorial + 2) + 2
    val firstRes = result.head
    firstRes.v.size shouldBe featureVectorSize

    val meta = OpVectorMetadata(transformed.schema(smartVectorized.name))
    meta.columns.length shouldBe featureVectorSize
    meta.columns.slice(0, 5).forall(_.grouping.contains("categorical"))
    meta.columns.slice(5, 10).forall(_.grouping.contains("country"))
    meta.columns.slice(10, 15).forall(_.grouping.contains("text"))
    meta.columns.slice(15, 18).forall(_.descriptorValue.contains(OpVectorColumnMetadata.TextLenString))
    meta.columns.slice(18, 21).forall(_.indicatorValue.contains(OpVectorColumnMetadata.NullString))
  }

  it should "fail with an error" in {
    val emptyDF = inputData.filter(inputData("text1") === "").toDF()

    val smartVectorized = new SmartTextVectorizer()
      .setMaxCardinality(2).setNumFeatures(4).setMinSupport(1).setTopK(2).setPrependFeatureName(false)
      .setInput(f1, f2).getOutput()

    val thrown = intercept[IllegalArgumentException] {
      new OpWorkflow().setResultFeatures(smartVectorized).transform(emptyDF)
    }
    assert(thrown.getMessage.contains("requirement failed"))
  }

  it should "generate metadata correctly" in {
    val smartVectorized = new SmartTextVectorizer()
      .setMaxCardinality(2).setNumFeatures(4).setMinSupport(1).setTopK(2).setPrependFeatureName(false)
      .setInput(f1, f2).getOutput()

    val transformed = new OpWorkflow().setResultFeatures(smartVectorized).transform(inputData)

    val meta = OpVectorMetadata(transformed.schema(smartVectorized.name))
    meta.history.keys shouldBe Set(f1.name, f2.name)
    meta.columns.length shouldBe 9
    meta.columns.foreach { col =>
      if (col.index < 2) {
        col.parentFeatureName shouldBe Seq(f1.name)
        col.grouping shouldBe Option(f1.name)
      } else if (col.index == 2) {
        col.parentFeatureName shouldBe Seq(f1.name)
        col.grouping shouldBe Option(f1.name)
        col.indicatorValue shouldBe Option(TransmogrifierDefaults.OtherString)
      } else if (col.index == 3) {
        col.parentFeatureName shouldBe Seq(f1.name)
        col.grouping shouldBe Option(f1.name)
        col.indicatorValue shouldBe Option(OpVectorColumnMetadata.NullString)
      } else if (col.index < 8) {
        col.parentFeatureName shouldBe Seq(f2.name)
        col.grouping shouldBe None
      } else {
        col.parentFeatureName shouldBe Seq(f2.name)
        col.grouping shouldBe Option(f2.name)
        col.indicatorValue shouldBe Option(OpVectorColumnMetadata.NullString)
      }
    }
  }

  it should "generate categorical metadata correctly" in {
    val smartVectorized = new SmartTextVectorizer()
      .setMaxCardinality(4).setNumFeatures(4).setMinSupport(1).setTopK(2).setPrependFeatureName(false)
      .setInput(f1, f2).getOutput()

    val transformed = new OpWorkflow().setResultFeatures(smartVectorized).transform(inputData)

    val meta = OpVectorMetadata(transformed.schema(smartVectorized.name))
    meta.history.keys shouldBe Set(f1.name, f2.name)
    meta.columns.length shouldBe 8
    meta.columns.foreach { col =>
      if (col.index < 2) {
        col.parentFeatureName shouldBe Seq(f1.name)
        col.grouping shouldBe Option(f1.name)
      } else if (col.index == 2) {
        col.parentFeatureName shouldBe Seq(f1.name)
        col.grouping shouldBe Option(f1.name)
        col.indicatorValue shouldBe Option(TransmogrifierDefaults.OtherString)
      } else if (col.index == 3) {
        col.parentFeatureName shouldBe Seq(f1.name)
        col.grouping shouldBe Option(f1.name)
        col.indicatorValue shouldBe Option(OpVectorColumnMetadata.NullString)
      } else if (col.index < 6) {
        col.parentFeatureName shouldBe Seq(f2.name)
        col.grouping shouldBe Option(f2.name)
      } else if (col.index == 6) {
        col.parentFeatureName shouldBe Seq(f2.name)
        col.grouping shouldBe Option(f2.name)
        col.indicatorValue shouldBe Option(TransmogrifierDefaults.OtherString)
      } else {
        col.parentFeatureName shouldBe Seq(f2.name)
        col.grouping shouldBe Option(f2.name)
        col.indicatorValue shouldBe Option(OpVectorColumnMetadata.NullString)
      }
    }
  }

  it should "generate non categorical metadata correctly" in {
    val smartVectorized = new SmartTextVectorizer()
      .setMaxCardinality(1).setNumFeatures(4).setMinSupport(1).setTopK(2).setPrependFeatureName(false)
      .setInput(f1, f2).getOutput()

    val transformed = new OpWorkflow().setResultFeatures(smartVectorized).transform(inputData)

    val meta = OpVectorMetadata(transformed.schema(smartVectorized.name))
    meta.history.keys shouldBe Set(f1.name, f2.name)
    meta.columns.length shouldBe 10
    meta.columns.foreach { col =>
      if (col.index < 4) {
        col.parentFeatureName shouldBe Seq(f1.name)
        col.grouping shouldBe None
      } else if (col.index < 8) {
        col.parentFeatureName shouldBe Seq(f2.name)
        col.grouping shouldBe None
      } else if (col.index == 8) {
        col.parentFeatureName shouldBe Seq(f1.name)
        col.grouping shouldBe Option(f1.name)
        col.indicatorValue shouldBe Option(OpVectorColumnMetadata.NullString)
      } else {
        col.parentFeatureName shouldBe Seq(f2.name)
        col.grouping shouldBe Option(f2.name)
        col.indicatorValue shouldBe Option(OpVectorColumnMetadata.NullString)
      }
    }
  }

  it should "append the text lengths to the feature vector if one feature is determined to be text" in {
    val smartVectorized = new SmartTextVectorizer()
      .setMaxCardinality(2).setNumFeatures(4).setMinSupport(1).setTopK(2).setPrependFeatureName(false)
      .setTrackTextLen(true).setInput(f1, f2).getOutput()

    val transformed = new OpWorkflow().setResultFeatures(smartVectorized).transform(inputData)
    val res = transformed.collect(smartVectorized)
    val expected = Array(
      Vectors.sparse(10, Array(0, 4, 6, 8), Array(1.0, 1.0, 1.0, 10.0)),
      Vectors.sparse(10, Array(0, 9), Array(1.0, 1.0)),
      Vectors.sparse(10, Array(1, 6, 8), Array(1.0, 1.0, 6.0)),
      Vectors.sparse(10, Array(0, 6, 8), Array(1.0, 2.0, 9.0)),
      Vectors.sparse(10, Array(3, 9), Array(1.0, 1.0))
    ).map(_.toOPVector)

    res shouldEqual expected

    val meta = OpVectorMetadata(transformed.schema(smartVectorized.name))
    meta.history.keys shouldBe Set(f1.name, f2.name)
    meta.columns.length shouldBe 10
    meta.columns.foreach { col =>
      if (col.index < 4) {
        col.parentFeatureName shouldBe Seq(f1.name)
        col.grouping shouldBe Option(f1.name)
      } else if (col.index < 8) {
        col.parentFeatureName shouldBe Seq(f2.name)
        col.grouping shouldBe None
      } else if (col.index == 8) {
        col.parentFeatureName shouldBe Seq(f2.name)
        col.grouping shouldBe Option(f2.name)
        col.indicatorValue shouldBe None
        col.descriptorValue shouldBe Option(OpVectorColumnMetadata.TextLenString)
      } else {
        col.parentFeatureName shouldBe Seq(f2.name)
        col.grouping shouldBe Option(f2.name)
        col.indicatorValue shouldBe Option(OpVectorColumnMetadata.NullString)
      }
    }
  }

  it should "append one text lengths column to the feature vector for each feature determined to be text" in {
    val smartVectorized = new SmartTextVectorizer()
      .setMaxCardinality(1).setNumFeatures(4).setMinSupport(1).setTopK(2).setPrependFeatureName(false)
      .setTrackTextLen(true).setInput(f1, f2).getOutput()

    val transformed = new OpWorkflow().setResultFeatures(smartVectorized).transform(inputData)
    val res = transformed.collect(smartVectorized)
    val expected = Array(
      Vectors.sparse(12, Array(0, 2, 4, 6, 8, 9), Array(1.0, 1.0, 1.0, 1.0, 10.0, 10.0)),
      Vectors.sparse(12, Array(0, 2, 8, 11), Array(1.0, 1.0, 10.0, 1.0)),
      Vectors.sparse(12, Array(0, 3, 6, 8, 9), Array(1.0, 1.0, 1.0, 11.0, 6.0)),
      Vectors.sparse(12, Array(0, 2, 6, 8, 9), Array(1.0, 1.0, 2.0, 10.0, 9.0)),
      Vectors.sparse(12, Array(10, 11), Array(1.0, 1.0))
    ).map(_.toOPVector)

    res shouldEqual expected

    val meta = OpVectorMetadata(transformed.schema(smartVectorized.name))
    meta.history.keys shouldBe Set(f1.name, f2.name)
    meta.columns.length shouldBe 12

    meta.columns(1)

    meta.columns.foreach { col =>
      if (col.index < 4) {
        col.parentFeatureName shouldBe Seq(f1.name)
        col.grouping shouldBe None
      } else if (col.index < 8) {
        col.parentFeatureName shouldBe Seq(f2.name)
        col.grouping shouldBe None
      } else if (col.index == 8) {
        col.parentFeatureName shouldBe Seq(f1.name)
        col.grouping shouldBe Option(f1.name)
        col.indicatorValue shouldBe None
        col.descriptorValue shouldBe Option(OpVectorColumnMetadata.TextLenString)
      } else if (col.index == 9) {
        col.parentFeatureName shouldBe Seq(f2.name)
        col.grouping shouldBe Option(f2.name)
        col.indicatorValue shouldBe None
        col.descriptorValue shouldBe Option(OpVectorColumnMetadata.TextLenString)
      } else if (col.index == 10) {
        col.parentFeatureName shouldBe Seq(f1.name)
        col.grouping shouldBe Option(f1.name)
        col.indicatorValue shouldBe Option(OpVectorColumnMetadata.NullString)
      } else {
        col.parentFeatureName shouldBe Seq(f2.name)
        col.grouping shouldBe Option(f2.name)
        col.indicatorValue shouldBe Option(OpVectorColumnMetadata.NullString)
      }
    }
  }

  Spec[TextStats] should "aggregate correctly" in {
    val l1 = TextStats(Map("hello" -> 1, "world" -> 2), Map(5 -> 3))
    val r1 = TextStats(Map("hello" -> 1, "world" -> 1), Map(5 -> 2))
    val expected1 = TextStats(Map("hello" -> 2, "world" -> 3), Map(5 -> 5))

    val l2 = TextStats(Map("hello" -> 1, "world" -> 2, "ocean" -> 3), Map(5 -> 6))
    val r2 = TextStats(Map("hello" -> 1), Map(5 -> 1))
    val expected2 = TextStats(Map("hello" -> 1, "world" -> 2, "ocean" -> 3), Map(5 -> 7))

    TextStats.monoid(2).plus(l1, r1) shouldBe expected1
    TextStats.monoid(2).plus(l2, r2) shouldBe expected2
  }

<<<<<<< HEAD
  /* TESTS FOR DETECTING SENSITIVE FEATURES BEGIN */
  val biasEstimator: SmartTextVectorizer[Text] = new SmartTextVectorizer()
    .setMaxCardinality(2).setNumFeatures(4).setMinSupport(1)
    .setTopK(2).setPrependFeatureName(false)
    .setHashSpaceStrategy(HashSpaceStrategy.Shared)
    .setSensitiveFeatureMode(SensitiveFeatureMode.DetectAndRemove)
    .setInput(f1, f2)

  lazy val (newInputData, newF1, newF2, newF3) = TestFeatureBuilder("text1", "text2", "name",
    Seq[(Text, Text, Text)](
      ("hello world".toText, "Hello world!".toText, "Michael".toText),
      ("hello world".toText, "What's up".toText, "Michelle".toText),
      ("good evening".toText, "How are you doing, my friend?".toText, "Roxanne".toText),
      (Text.empty, "Not bad, my friend.".toText, "Ross".toText),
      (Text.empty, Text.empty, Text.empty)
    )
  )

  private lazy val NameDictionaryGroundTruth: RandomText[Text] = RandomText.textFromDomain(
    NameDetectUtils.DefaultNameDictionary.toList
  )

  it should "detect a single name feature" in {
    val newEstimator: SmartTextVectorizer[Text] = biasEstimator.setInput(newF3)
    val model: SmartTextVectorizerModel[Text] = newEstimator
      .fit(newInputData)
      .asInstanceOf[SmartTextVectorizerModel[Text]]
    newInputData.show()
    model.args.whichAction shouldBe Array(Sensitive)
  }

  it should "detect a single name feature and return empty vectors" in {
    val newEstimator: SmartTextVectorizer[Text] = biasEstimator.setInput(newF3)
    newInputData.show()

    val smartVectorized = newEstimator.getOutput()
    val transformed = new OpWorkflow()
      .setResultFeatures(smartVectorized).transform(newInputData)
    val result = transformed.collect(smartVectorized)
    val (smart, expected) = result.map(smartVector => smartVector -> OPVector.empty).unzip

    smart shouldBe expected
    OpVectorMetadata("OutputVector", newEstimator.getMetadata()).size shouldBe 0
  }

  it should "detect a single name column among other non-name Text columns" in {
    val newEstimator: SmartTextVectorizer[Text] = biasEstimator.setInput(newF1, newF2, newF3)
    val model: SmartTextVectorizerModel[Text] = newEstimator
      .fit(newInputData)
      .asInstanceOf[SmartTextVectorizerModel[Text]]
    newInputData.show()
    model.args.whichAction shouldBe Array(Categorical, NonCategorical, Sensitive)
  }

  it should "not create information in the vector for a single name column among other non-name Text columns" in {
    newInputData.show()

    val newEstimator: SmartTextVectorizer[Text] = biasEstimator.setInput(newF1, newF2, newF3)
    val withNamesVectorized = newEstimator.getOutput()

    val oldEstimator: SmartTextVectorizer[Text] = new SmartTextVectorizer(uid = UID("newEstimator"))
      .setMaxCardinality(2).setNumFeatures(4).setMinSupport(1)
      .setTopK(2).setPrependFeatureName(false)
      .setHashSpaceStrategy(HashSpaceStrategy.Shared)
      .setSensitiveFeatureMode(SensitiveFeatureMode.DetectAndRemove)
      .setInput(newF1, newF2)
    val withoutNamesVectorized = oldEstimator.getOutput()

    val transformed = new OpWorkflow()
      .setResultFeatures(withNamesVectorized, withoutNamesVectorized).transform(newInputData)
    val result = transformed.collect(withNamesVectorized, withoutNamesVectorized)

    val (withNames, withoutNames) = result.unzip

    OpVectorMetadata("OutputVector", newEstimator.getMetadata()).size shouldBe
      OpVectorMetadata("OutputVector", oldEstimator.getMetadata()).size

    withNames shouldBe withoutNames
  }

  it should "not identify a single repeated name as Name" in {
    val (newNewInputData, newNewF1, newNewF2) = TestFeatureBuilder("Repeated Name", "Random Names",
      Seq.fill(200)("Michael").toText zip
        NameDictionaryGroundTruth.withProbabilityOfEmpty(0.0).take(200).toSeq
    )
    val newEstimator: SmartTextVectorizer[Text] = biasEstimator.setInput(newNewF1, newNewF2)
    val model: SmartTextVectorizerModel[Text] = newEstimator
      .fit(newNewInputData)
      .asInstanceOf[SmartTextVectorizerModel[Text]]
    newNewInputData.show()
    model.args.whichAction shouldBe Array(Categorical, Sensitive)
  }

  loggingLevel(Level.DEBUG) // Changes SensitiveFeatureInformation creation logic
  it should "compute sensitive information in the metadata for one detected name column" in {
    val newEstimator: SmartTextVectorizer[Text] = biasEstimator.setInput(newF3)
    val model: SmartTextVectorizerModel[Text] = newEstimator
      .fit(newInputData)
      .asInstanceOf[SmartTextVectorizerModel[Text]]
    newInputData.show()
    val sensitive = OpVectorMetadata("OutputVector", newEstimator.getMetadata()).sensitive
    sensitive.get("name") match {
      case Some(Seq(SensitiveFeatureInformation.Name(
        probName, genderDetectResults, probMale, probFemale, probOther, name, mapKey, actionTaken
      ))) =>
        probName shouldBe 1.0
        genderDetectResults.length shouldBe NameDetectUtils.GenderDetectStrategies.length
        probMale shouldBe 0.5
        probFemale shouldBe 0.5
        probOther shouldBe 0.0
        name shouldBe newF3.name
        mapKey shouldBe None
        actionTaken shouldBe true
      case None => fail("Sensitive information not found in the metadata.")
      case _ => fail("Wrong kind of sensitive information found in the metadata.")
    }
  }

  // it should "compute sensitive information in the metadata for multiple detected name columns" in {
  //   val numFeatures = 5
  //   val (ds, untypedFeatures) = TestFeatureBuilder(
  //     1 to numFeatures map {_ =>
  //       NameDictionaryGroundTruth.withProbabilityOfEmpty(0.15).take(50).toSeq} : _*
  //   )
  //   val features = untypedFeatures.map(_.asInstanceOf[Feature[Text]])
  //   for {i <- 1 to numFeatures} {
  //     val newEstimator: SmartTextVectorizer[Text] = biasEstimator.setInput(features.slice(0, i): _*)
  //     val model: SmartTextVectorizerModel[Text] = newEstimator
  //       .fit(ds)
  //       .asInstanceOf[SmartTextVectorizerModel[Text]]
  //     newEstimator.guardCheckResults match {
  //       case Some(results) => results.length shouldBe i
  //       case None => fail("Guard check results were not generated")
  //     }
  //     val sensitive = OpVectorMetadata("OutputVector", newEstimator.getMetadata()).sensitive
  //     for {j <- 1 to i} {
  //       sensitive.get(s"f$j") match {
  //         case Some(SensitiveFeatureInformation.Name(_, probName, _, probMale, probFemale, probOther)) =>
  //           println((probName, probMale, probFemale, probOther))
  //           // following test values are sensitive to name dictionary and randomness
  //           probName should be > 0.0
  //           probName should be <= 1.0
  //           probMale should be <= 1.0
  //           probFemale should be <= 1.0
  //           probOther should be <= 1.0
  //           (probMale + probFemale + probOther) - 1.0 should be < 0.01
  //         case None =>
  //           println(sensitive)
  //           fail("Sensitive information not found in the metadata.")
  //         case Some(_) =>
  //           println(sensitive)
  //           fail("Wrong kind of sensitive information found in the metadata.")
  //       }
  //     }
  //   }
  // }
  //
  // it should "compute sensitive information in the metadata for all columns" in {
  //   val newEstimator: SmartTextVectorizer[Text] = biasEstimator.setInput(newF1, newF2, newF3)
  //   val model: SmartTextVectorizerModel[Text] = newEstimator
  //     .fit(newInputData)
  //     .asInstanceOf[SmartTextVectorizerModel[Text]]
  //   newInputData.show()
  //   val sensitive = OpVectorMetadata("OutputVector", newEstimator.getMetadata()).sensitive
  //   println(sensitive)
  //   newInputData.columns foreach { name: String =>
  //     sensitive contains name shouldBe true
  //     sensitive get name match {
  //       case Some(
  //         SensitiveFeatureInformation.Name(actionTaken, _, _, _, _, _)
  //       ) =>
  //         if (name == newF3.name) {
  //           actionTaken shouldBe true
  //         } else {
  //           actionTaken shouldBe false
  //         }
  //       case None => fail("Sensitive information not found in the metadata.")
  //       case Some(_) => fail("Wrong kind of sensitive information found in the metadata.")
  //     }
  //   }
  // }

  loggingLevel(Level.WARN) // TODO: Reset logging level
  /* TESTS FOR DETECTING SENSITIVE FEATURES END */

=======
  it should "compute correct statistics on the length distributions" in {
    val ts = TextStats(Map("hello" -> 2, "joe" -> 2, "woof" -> 1), Map(3 -> 2, 4 -> 1, 5 -> 2))

    ts.lengthSize shouldBe 5
    ts.lengthMean shouldBe 4.0
    ts.lengthVariance shouldBe 4.0
    ts.lengthStdDev shouldBe 2.0 / math.sqrt(5.0)
  }

>>>>>>> e4e3ddda
}<|MERGE_RESOLUTION|>--- conflicted
+++ resolved
@@ -33,13 +33,9 @@
 import com.salesforce.op._
 import com.salesforce.op.features.types._
 import com.salesforce.op.stages.base.sequence.SequenceModel
-import com.salesforce.op.stages.impl.feature.SmartTextVectorizerAction._
+import com.salesforce.op.stages.impl.feature.TextVectorizationMethod._
 import com.salesforce.op.test.{OpEstimatorSpec, TestFeatureBuilder}
-<<<<<<< HEAD
-import com.salesforce.op.testkit.RandomText
-=======
 import com.salesforce.op.testkit.{RandomReal, RandomText}
->>>>>>> e4e3ddda
 import com.salesforce.op.utils.spark.RichDataset._
 import com.salesforce.op.utils.spark.{OpVectorColumnMetadata, OpVectorMetadata}
 import com.salesforce.op.utils.stages.{NameDetectUtils, SensitiveFeatureMode}
@@ -67,12 +63,7 @@
     .setTopK(2).setPrependFeatureName(false)
     .setHashSpaceStrategy(HashSpaceStrategy.Shared)
     .setInput(f1, f2)
-<<<<<<< HEAD
-
-  val expectedResult: Seq[OPVector] = Seq(
-=======
   val expectedResult = Seq(
->>>>>>> e4e3ddda
     Vectors.sparse(9, Array(0, 4, 6), Array(1.0, 1.0, 1.0)),
     Vectors.sparse(9, Array(0, 8), Array(1.0, 1.0)),
     Vectors.sparse(9, Array(1, 6), Array(1.0, 1.0)),
@@ -458,7 +449,15 @@
     TextStats.monoid(2).plus(l2, r2) shouldBe expected2
   }
 
-<<<<<<< HEAD
+  it should "compute correct statistics on the length distributions" in {
+    val ts = TextStats(Map("hello" -> 2, "joe" -> 2, "woof" -> 1), Map(3 -> 2, 4 -> 1, 5 -> 2))
+
+    ts.lengthSize shouldBe 5
+    ts.lengthMean shouldBe 4.0
+    ts.lengthVariance shouldBe 4.0
+    ts.lengthStdDev shouldBe 2.0 / math.sqrt(5.0)
+  }
+
   /* TESTS FOR DETECTING SENSITIVE FEATURES BEGIN */
   val biasEstimator: SmartTextVectorizer[Text] = new SmartTextVectorizer()
     .setMaxCardinality(2).setNumFeatures(4).setMinSupport(1)
@@ -481,13 +480,13 @@
     NameDetectUtils.DefaultNameDictionary.toList
   )
 
-  it should "detect a single name feature" in {
+  Spec[SmartTextVectorizer[_]] should "detect a single name feature" in {
     val newEstimator: SmartTextVectorizer[Text] = biasEstimator.setInput(newF3)
     val model: SmartTextVectorizerModel[Text] = newEstimator
       .fit(newInputData)
       .asInstanceOf[SmartTextVectorizerModel[Text]]
     newInputData.show()
-    model.args.whichAction shouldBe Array(Sensitive)
+    model.args.vectorizationMethods shouldBe Array(Ignore)
   }
 
   it should "detect a single name feature and return empty vectors" in {
@@ -510,7 +509,7 @@
       .fit(newInputData)
       .asInstanceOf[SmartTextVectorizerModel[Text]]
     newInputData.show()
-    model.args.whichAction shouldBe Array(Categorical, NonCategorical, Sensitive)
+    model.args.vectorizationMethods shouldBe Array(Pivot, Hash, Ignore)
   }
 
   it should "not create information in the vector for a single name column among other non-name Text columns" in {
@@ -549,7 +548,7 @@
       .fit(newNewInputData)
       .asInstanceOf[SmartTextVectorizerModel[Text]]
     newNewInputData.show()
-    model.args.whichAction shouldBe Array(Categorical, Sensitive)
+    model.args.vectorizationMethods shouldBe Array(Pivot, Ignore)
   }
 
   loggingLevel(Level.DEBUG) // Changes SensitiveFeatureInformation creation logic
@@ -643,16 +642,4 @@
 
   loggingLevel(Level.WARN) // TODO: Reset logging level
   /* TESTS FOR DETECTING SENSITIVE FEATURES END */
-
-=======
-  it should "compute correct statistics on the length distributions" in {
-    val ts = TextStats(Map("hello" -> 2, "joe" -> 2, "woof" -> 1), Map(3 -> 2, 4 -> 1, 5 -> 2))
-
-    ts.lengthSize shouldBe 5
-    ts.lengthMean shouldBe 4.0
-    ts.lengthVariance shouldBe 4.0
-    ts.lengthStdDev shouldBe 2.0 / math.sqrt(5.0)
-  }
-
->>>>>>> e4e3ddda
 }